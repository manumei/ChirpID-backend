{
 "cells": [
  {
   "cell_type": "markdown",
   "id": "e95c61d3",
   "metadata": {},
   "source": [
    "Este agarra los audios en wav/, los procesa, y carga los spectrograms finales a spect/"
   ]
  },
  {
   "cell_type": "markdown",
   "id": "089eb36c",
   "metadata": {},
   "source": [
    "## esto es ya processing, hay que ver donde meterlo"
   ]
  },
  {
   "cell_type": "code",
<<<<<<< HEAD
   "execution_count": 12,
=======
   "execution_count": null,
>>>>>>> 140e02ca
   "id": "0cfba78e",
   "metadata": {},
   "outputs": [],
   "source": [
    "import os, sys\n",
    "import pandas as pd\n",
    "import librosa as lbrs\n",
    "import numpy as np\n",
    "import soundfile as sf\n",
    "import matplotlib.pyplot as plt\n",
    "import noisereduce as nr\n",
    "\n",
    "sys.path.append(os.path.abspath(os.path.join(os.getcwd(), '..'))) # Para no tener problemas de relative imports with packages\n",
    "from utils import util"
   ]
  },
  {
   "cell_type": "code",
   "execution_count": null,
<<<<<<< HEAD
   "id": "2780ecad",
=======
   "id": "c7a897ce",
>>>>>>> 140e02ca
   "metadata": {},
   "outputs": [],
   "source": [
    "# Functions\n",
    "def load_spectrograms(train_data, source, dest):\n",
    "    ''' Searches in the source dir, the waveform audio files present in the dataframe \n",
    "    Then creates the noise-reduced spectrograms and saves them in the dest dir as pngs. '''\n",
    "\n",
    "    for row in train_data.itertuples(index=False):\n",
    "        name = row.filename.replace('.ogg', '')\n",
    "        class_id = row.class_id\n",
    "        audio_path = os.path.join(source, str(class_id),f\"{name}.wav\")\n",
    "        \n",
    "        wav, srate = lbrs.load(audio_path, sr=32000)\n",
    "        wav=nr.reduce_noise(y=wav, sr=srate, stationary=False)\n",
    "        if np.any(~np.isfinite(wav)):\n",
    "            print(f\"Warning: {name} from {class_id} contains nan or inf values, replacing with zeros.\")\n",
    "            # TODO CHECK THESE LINES, CHECK HOW TO PROPERLY HANDLE THIS\n",
    "            wav = np.nan_to_num(wav, nan=0.0, posinf=0.0, neginf=0.0) # clean up nans or infs\n",
    "        \n",
    "        ffourier = lbrs.stft(wav)\n",
    "        S=lbrs.amplitude_to_db(np.abs(ffourier), ref=np.max)\n",
    "\n",
    "        class_dir = os.path.join(dest, str(class_id))                             # crear directorio para la clase\n",
    "        os.makedirs(class_dir, exist_ok=True)\n",
    "        filename = f\"{name}.png\"\n",
    "        path = os.path.join(class_dir, filename)\n",
    "        plt.imsave(path, S, cmap='inferno', format='png') # save spectrogram as png"
   ]
  },
  {
   "cell_type": "code",
   "execution_count": null,
   "id": "0fb65cd4",
   "metadata": {},
   "outputs": [],
   "source": [
    "# Define Paths\n",
    "wavs_dir = os.path.join('..', 'database', 'assets', 'wav')\n",
    "spect_dir = os.path.join('..', 'database', 'assets', 'spect')\n",
    "train_data = pd.read_csv(os.path.join('..', 'database', 'meta', 'train_data.csv'))"
   ]
  },
  {
   "cell_type": "code",
   "execution_count": null,
   "id": "2780ecad",
   "metadata": {},
   "outputs": [],
   "source": [
    "# Reset, then load the raw audio files\n",
    "print(\"Resetting spectrogram imgs...\")\n",
    "util.clean_dir(spect_dir)\n",
    "\n",
    "print(\"Loading spectrogram imgs...\")\n",
    "load_spectrograms(train_data, wavs_dir, spect_dir)"
   ]
  }
 ],
 "metadata": {
  "kernelspec": {
   "display_name": "birds",
   "language": "python",
   "name": "python3"
  },
  "language_info": {
   "codemirror_mode": {
    "name": "ipython",
    "version": 3
   },
   "file_extension": ".py",
   "mimetype": "text/x-python",
   "name": "python",
   "nbconvert_exporter": "python",
   "pygments_lexer": "ipython3",
   "version": "3.13.4"
  }
 },
 "nbformat": 4,
 "nbformat_minor": 5
}<|MERGE_RESOLUTION|>--- conflicted
+++ resolved
@@ -18,11 +18,7 @@
   },
   {
    "cell_type": "code",
-<<<<<<< HEAD
-   "execution_count": 12,
-=======
    "execution_count": null,
->>>>>>> 140e02ca
    "id": "0cfba78e",
    "metadata": {},
    "outputs": [],
@@ -42,11 +38,7 @@
   {
    "cell_type": "code",
    "execution_count": null,
-<<<<<<< HEAD
-   "id": "2780ecad",
-=======
    "id": "c7a897ce",
->>>>>>> 140e02ca
    "metadata": {},
    "outputs": [],
    "source": [
