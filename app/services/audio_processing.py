--- conflicted
+++ resolved
@@ -1,43 +1,3 @@
-<<<<<<< HEAD
-import random
-
-def process_audio(file_path):
-    # Mock bird identification data for testing
-    # In a real implementation, this would use a ML model to analyze the audio
-    
-    mock_birds = [
-        {
-            "species": "Rufous Hornero",
-            "scientificName": "Furnarius rufus",
-            "confidence": 0.89
-        },
-        {
-            "species": "Toco Toucan",
-            "scientificName": "Ramphastos toco", 
-            "confidence": 0.92
-        },
-        {
-            "species": "Andean Condor",
-            "scientificName": "Vultur gryphus",
-            "confidence": 0.78
-        },
-        {
-            "species": "Southern Lapwing",
-            "scientificName": "Vanellus chilensis",
-            "confidence": 0.85
-        },
-        {
-            "species": "Great Kiskadee",
-            "scientificName": "Pitangus sulphuratus",
-            "confidence": 0.91
-        }
-    ]
-    
-    # Return a random bird for testing
-    selected_bird = random.choice(mock_birds)
-    
-    return selected_bird
-=======
 import os
 import sys
 import torch
@@ -308,5 +268,4 @@
 if __name__ == "__main__":
     # Example usage
     result = inferencia_prueba(path)
-    print(result)
->>>>>>> 431717d8
+    print(result)